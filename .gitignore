# Datasets
Datasets/*
<<<<<<< HEAD
GitHubs/*/venv
OurCNN/venv

# All pdf's
*.pdf

# All csv's
*.csv

# All yaml's
*.yaml
=======
csv_files_dataset/*

# Virtual Environments
GitHubs/*/venv
>>>>>>> 7365e07b
<|MERGE_RESOLUTION|>--- conflicted
+++ resolved
@@ -1,6 +1,5 @@
 # Datasets
 Datasets/*
-<<<<<<< HEAD
 GitHubs/*/venv
 OurCNN/venv
 
@@ -12,9 +11,5 @@
 
 # All yaml's
 *.yaml
-=======
+
 csv_files_dataset/*
-
-# Virtual Environments
-GitHubs/*/venv
->>>>>>> 7365e07b
